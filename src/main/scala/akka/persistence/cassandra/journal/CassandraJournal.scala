package akka.persistence.cassandra.journal

import java.lang.{ Long => JLong }
import java.nio.ByteBuffer

import scala.collection.JavaConversions._
import scala.collection.immutable.Seq
import scala.concurrent._
import scala.math.min
import scala.util.{ Success, Failure, Try }
import scala.util.{ Failure, Success, Try }

import akka.persistence._
import akka.persistence.cassandra._
import akka.persistence.journal.AsyncWriteJournal
import akka.serialization.SerializationExtension
import com.datastax.driver.core._
<<<<<<< HEAD
import com.datastax.driver.core.policies.{ LoggingRetryPolicy, RetryPolicy }
=======
>>>>>>> ed68c34a
import com.datastax.driver.core.policies.RetryPolicy.RetryDecision
import com.datastax.driver.core.utils.Bytes
import com.typesafe.config.Config

class CassandraJournal(cfg: Config) extends AsyncWriteJournal with CassandraRecovery with CassandraConfigChecker with CassandraStatements {

  val config = new CassandraJournalConfig(cfg)
  val serialization = SerializationExtension(context.system)

  import config._

  val session = connect()

  case class MessageId(persistenceId: String, sequenceNr: Long)

  if (config.keyspaceAutoCreate) {
    retry(config.keyspaceAutoCreateRetries) {
      session.execute(createKeyspace)
    }
  }
  session.execute(createTable)
  session.execute(createMetatdataTable)
  session.execute(createConfigTable)

  val persistentConfig: Map[String, String] = initializePersistentConfig

  val preparedWriteMessage = session.prepare(writeMessage)
  val preparedDeletePermanent = session.prepare(deleteMessage)
  val preparedSelectMessages = session.prepare(selectMessages).setConsistencyLevel(readConsistency)
  val preparedCheckInUse = session.prepare(selectInUse).setConsistencyLevel(readConsistency)
  val preparedWriteInUse = session.prepare(writeInUse)
  val preparedSelectHighestSequenceNr = session.prepare(selectHighestSequenceNr).setConsistencyLevel(readConsistency)
  val preparedSelectDeletedTo = session.prepare(selectDeletedTo).setConsistencyLevel(readConsistency)
  val preparedInsertDeletedTo = session.prepare(insertDeletedTo).setConsistencyLevel(writeConsistency)

  private def connect(): Session = {
    retry(config.connectionRetries + 1, config.connectionRetryDelay.toMillis)(clusterBuilder.build().connect())
  }

  def asyncWriteMessages(messages: Seq[AtomicWrite]): Future[Seq[Try[Unit]]] = {
    // we need to preserve the order / size of this sequence even though we don't map
    // AtomicWrites 1:1 with a C* insert
    val serialized = messages.map(aw => Try {
      SerializedAtomicWrite(
        aw.payload.head.persistenceId,
        aw.payload.map(pr => Serialized(pr.sequenceNr, persistentToByteBuffer(pr))))
    })
    val result = serialized.map(a => a.map(_ => ()))

    val byPersistenceId = serialized.collect { case Success(caw) => caw }.groupBy(_.persistenceId).values
    val boundStatements = byPersistenceId.map(statementGroup)

<<<<<<< HEAD
    val batchStatements = boundStatements.map({ unit =>
      executeBatch(batch => unit.foreach(batch.add))
    })
=======
    val batchStatements = boundStatements.map { unit =>
      unit.length match {
        case 0 => Future.successful(())
        case 1 => execute(unit.head)
        case _ => executeBatch(batch => unit.foreach(batch.add))
      }
    }
>>>>>>> ed68c34a
    val promise = Promise[Seq[Try[Unit]]]()

    Future.sequence(batchStatements).onComplete {
      case Success(_) => promise.complete(Success(result))
      case Failure(e) => promise.failure(e)
    }

    promise.future
  }

  private def statementGroup(atomicWrites: Seq[SerializedAtomicWrite]): Seq[BoundStatement] = {
    val maxPnr = partitionNr(atomicWrites.last.payload.last.sequenceNr)
    val firstSeq = atomicWrites.head.payload.head.sequenceNr
    val minPnr = partitionNr(firstSeq)
    val persistenceId: String = atomicWrites.head.persistenceId
    val all = atomicWrites.flatMap(_.payload)

    // reading assumes sequence numbers are in the right partition or partition + 1
    // even if we did allow this it would perform terribly as large C* batches are not good
    require(maxPnr - minPnr <= 1, "Do not support AtomicWrites that span 3 partitions. Keep AtomicWrites <= max partition size.")

    val writes: Seq[BoundStatement] = all.map { m =>
      preparedWriteMessage.bind(persistenceId, maxPnr: JLong, m.sequenceNr: JLong, m.serialized)
    }
    // in case we skip an entire partition we want to make sure the empty partition has in in-use flag so scans
    // keep going when they encounter it
    if (partitionNew(firstSeq) && minPnr != maxPnr) writes :+ preparedWriteInUse.bind(persistenceId, minPnr: JLong)
    else writes

  }

  def asyncDeleteMessagesTo(persistenceId: String, toSequenceNr: Long): Future[Unit] = {
    val logicalDelete = session.executeAsync(preparedInsertDeletedTo.bind(persistenceId, toSequenceNr: JLong))

    val fromSequenceNr = readLowestSequenceNr(persistenceId, 1L)
    val lowestPartition = partitionNr(fromSequenceNr)
    val highestPartition = partitionNr(toSequenceNr) + 1 // may have been moved to the next partition
    val partitionInfos = (lowestPartition to highestPartition).map(partitionInfo(persistenceId, _, toSequenceNr))

    partitionInfos.map(future => future.flatMap(pi => {
      Future.sequence((pi.minSequenceNr to pi.maxSequenceNr).grouped(config.maxMessageBatchSize).map { group =>
        {
          val delete = asyncDeleteMessages(pi.partitionNr, group map (MessageId(persistenceId, _)))
          delete.onFailure {
            case e => log.warning(s"Unable to complete deletes for persistence id ${persistenceId}, toSequenceNr ${toSequenceNr}. The plugin will continue to function correctly but you will need to manually delete the old messages.", e)
          }
          delete
        }
      })
    }))

    logicalDelete.map(_ => ())
  }

  private def partitionInfo(persistenceId: String, partitionNr: Long, maxSequenceNr: Long): Future[PartitionInfo] = {
    session.executeAsync(preparedSelectHighestSequenceNr.bind(persistenceId, partitionNr: JLong))
      .map(rs => Option(rs.one()))
      .map(row => row.map(s => PartitionInfo(partitionNr, minSequenceNr(partitionNr), min(s.getLong("sequence_nr"), maxSequenceNr)))
        .getOrElse(PartitionInfo(partitionNr, minSequenceNr(partitionNr), -1)))
  }

  private def asyncDeleteMessages(partitionNr: Long, messageIds: Seq[MessageId]): Future[Unit] = executeBatch({ batch =>
    messageIds.foreach { mid =>
      batch.add(preparedDeletePermanent.bind(mid.persistenceId, partitionNr: JLong, mid.sequenceNr: JLong))
    }
  }, Some(config.deleteRetries))

  private def executeBatch(body: BatchStatement ⇒ Unit, retries: Option[Int] = None): Future[Unit] = {
    val batch = new BatchStatement().setConsistencyLevel(writeConsistency).asInstanceOf[BatchStatement]
    retries.foreach(times => batch.setRetryPolicy(new LoggingRetryPolicy(new FixedRetryPolicy(times))))
    body(batch)
    session.executeAsync(batch).map(_ => ())
  }

  private def execute(stmt: Statement, retries: Option[Int] = None): Future[Unit] = {
    stmt.setConsistencyLevel(writeConsistency)
    retries.foreach(times => stmt.setRetryPolicy(new LoggingRetryPolicy(new FixedRetryPolicy(times))))
    session.executeAsync(stmt).map(_ => ())
  }

  def partitionNr(sequenceNr: Long): Long =
    (sequenceNr - 1L) / targetPartitionSize

  private def partitionNew(sequenceNr: Long): Boolean =
    (sequenceNr - 1L) % targetPartitionSize == 0L

  private def minSequenceNr(partitionNr: Long): Long =
    partitionNr * targetPartitionSize + 1

  private def persistentToByteBuffer(p: PersistentRepr): ByteBuffer =
    ByteBuffer.wrap(serialization.serialize(p).get)

  def persistentFromByteBuffer(b: ByteBuffer): PersistentRepr = {
    serialization.deserialize(Bytes.getArray(b), classOf[PersistentRepr]).get
  }

  override def postStop(): Unit = {
    session.close()
    session.getCluster().close()
  }

  private case class SerializedAtomicWrite(persistenceId: String, payload: Seq[Serialized])
  private case class Serialized(sequenceNr: Long, serialized: ByteBuffer)
  private case class PartitionInfo(partitionNr: Long, minSequenceNr: Long, maxSequenceNr: Long)
}

class FixedRetryPolicy(number: Int) extends RetryPolicy {
  override def onUnavailable(statement: Statement, cl: ConsistencyLevel, requiredReplica: Int, aliveReplica: Int, nbRetry: Int): RetryDecision = retry(cl, nbRetry)
  override def onWriteTimeout(statement: Statement, cl: ConsistencyLevel, writeType: WriteType, requiredAcks: Int, receivedAcks: Int, nbRetry: Int): RetryDecision = retry(cl, nbRetry)
  override def onReadTimeout(statement: Statement, cl: ConsistencyLevel, requiredResponses: Int, receivedResponses: Int, dataRetrieved: Boolean, nbRetry: Int): RetryDecision = retry(cl, nbRetry)

  private def retry(cl: ConsistencyLevel, nbRetry: Int): RetryDecision = {
    if (nbRetry < number) RetryDecision.retry(cl) else RetryDecision.rethrow()
  }

  override def init(c: Cluster): Unit = ()
  override def close(): Unit = ()

}<|MERGE_RESOLUTION|>--- conflicted
+++ resolved
@@ -3,11 +3,9 @@
 import java.lang.{ Long => JLong }
 import java.nio.ByteBuffer
 
-import scala.collection.JavaConversions._
 import scala.collection.immutable.Seq
 import scala.concurrent._
 import scala.math.min
-import scala.util.{ Success, Failure, Try }
 import scala.util.{ Failure, Success, Try }
 
 import akka.persistence._
@@ -15,10 +13,7 @@
 import akka.persistence.journal.AsyncWriteJournal
 import akka.serialization.SerializationExtension
 import com.datastax.driver.core._
-<<<<<<< HEAD
 import com.datastax.driver.core.policies.{ LoggingRetryPolicy, RetryPolicy }
-=======
->>>>>>> ed68c34a
 import com.datastax.driver.core.policies.RetryPolicy.RetryDecision
 import com.datastax.driver.core.utils.Bytes
 import com.typesafe.config.Config
@@ -71,11 +66,6 @@
     val byPersistenceId = serialized.collect { case Success(caw) => caw }.groupBy(_.persistenceId).values
     val boundStatements = byPersistenceId.map(statementGroup)
 
-<<<<<<< HEAD
-    val batchStatements = boundStatements.map({ unit =>
-      executeBatch(batch => unit.foreach(batch.add))
-    })
-=======
     val batchStatements = boundStatements.map { unit =>
       unit.length match {
         case 0 => Future.successful(())
@@ -83,7 +73,6 @@
         case _ => executeBatch(batch => unit.foreach(batch.add))
       }
     }
->>>>>>> ed68c34a
     val promise = Promise[Seq[Try[Unit]]]()
 
     Future.sequence(batchStatements).onComplete {
